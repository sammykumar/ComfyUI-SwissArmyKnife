from google import genai
from google.genai import types
import cv2
import hashlib
import tempfile
import os
import subprocess
import numpy as np
from PIL import Image
from html import unescape
import io
import json
import mimetypes
import requests
from datetime import datetime
from typing import Any, Dict, List, Optional, Tuple
from urllib.parse import urlparse, urlunparse

from .cache import get_cache, get_file_media_identifier, get_tensor_media_identifier
from .civitai_service import CivitAIService
from .lora_hash_cache import get_cache as get_lora_hash_cache


class GeminiUtilOptions:
    """
    A ComfyUI custom node that provides configuration options for Gemini nodes.
    This node outputs an options object that can be connected to Gemini processing nodes.
    """

    def __init__(self):
        pass

    @classmethod
    def INPUT_TYPES(s):
        """
        Return a dictionary which contains config for all input fields.
        """
        return {
            "required": {
                "gemini_api_key": ("STRING", {
                    "multiline": False,
                    "default": os.environ.get("GEMINI_API_KEY", "YOUR_GEMINI_API_KEY_HERE"),
                    "tooltip": "Your Gemini API key (automatically uses GEMINI_API_KEY environment variable if available)"
                }),
                "gemini_model": (["models/gemini-2.5-flash", "models/gemini-2.5-flash-lite", "models/gemini-2.5-pro"], {
                    "default": "models/gemini-2.5-flash",
                    "tooltip": "Select the Gemini model to use"
                }),
                "prompt_style": (["Text2Image", "ImageEdit"], {
                    "default": "Text2Image",
                    "tooltip": "Text2Image: Generates descriptive prompts for models like FLUX Dev, SDXL, etc. ImageEdit: Generates instruction prompts with words like 'change to...', 'modify this...' for image editing models like FLUX Redux/Kontext, Nano Banana, Qwen Image Edit"
                }),
                "describe_clothing": (["Yes", "No"], {
                    "default": "Yes",
                    "tooltip": "Whether to include detailed clothing and accessory descriptions"
                }),
                "change_clothing_color": (["Yes", "No"], {
                    "default": "No",
                    "tooltip": "If enabled, adjust clothing color descriptions to new colors that harmonize with the scene and differ from the original colors"
                }),
                "describe_hair_style": (["Yes", "No"], {
                    "default": "Yes",
                    "tooltip": "Whether to include hair style descriptions (texture and motion, but not color or length)"
                }),
                "describe_bokeh": (["Yes", "No"], {
                    "default": "Yes", 
                    "tooltip": "Whether to include depth of field effects, bokeh, and blur descriptions"
                }),
                "describe_subject": (["Yes", "No"], {
                    "default": "Yes",
                    "tooltip": "Whether to include subject/person descriptions in the first paragraph"
                }),
                "replace_action_with_twerking": (["Yes", "No"], {
                    "default": "No",
                    "tooltip": "Replace video movement/action description with twerking description"
                }),
                "prefix_text": ("STRING", {
                    "multiline": True,
                    "default": "",
                    "tooltip": "Text to prepend to the generated description"
                }),
            }
        }

    RETURN_TYPES = ("GEMINI_OPTIONS",)
    RETURN_NAMES = ("gemini_options",)
    FUNCTION = "create_options"
    CATEGORY = "Swiss Army Knife 🔪"

    def create_options(self, gemini_api_key, gemini_model, prompt_style, describe_clothing, change_clothing_color, describe_hair_style, describe_bokeh, describe_subject, replace_action_with_twerking, prefix_text):
        """
        Create an options object with all the configuration settings
        """
        options = {
            "gemini_api_key": gemini_api_key,
            "gemini_model": gemini_model,
            "model_type": prompt_style,  # Keep internal key as model_type for backward compatibility
            "describe_clothing": describe_clothing == "Yes",
            "change_clothing_color": change_clothing_color == "Yes",
            "describe_hair_style": describe_hair_style == "Yes", 
            "describe_bokeh": describe_bokeh == "Yes",
            "describe_subject": describe_subject == "Yes",
            "replace_action_with_twerking": replace_action_with_twerking == "Yes",
            "prefix_text": prefix_text
        }
        return (options,)

class GeminiMediaDescribe:
    """
    A ComfyUI custom node for describing images or videos using Google's Gemini API.
    Supports both uploaded media and random selection from a directory path (including subdirectories).
    """

    def __init__(self):
        pass

    def _ordinal(self, n):
        """Convert number to ordinal string (1->First, 2->Second, etc.)"""
        ordinals = ["", "First", "Second", "Third", "Fourth", "Fifth", "Sixth"]
        if n < len(ordinals):
            return ordinals[n]
        else:
            return f"{n}th"

    def _trim_video(self, input_path, output_path, duration):
        """
        Trim video to specified duration from the beginning using ffmpeg

        Args:
            input_path: Path to input video file
            output_path: Path to output trimmed video file
            duration: Duration in seconds from the beginning
        """
        
        # Validate inputs
        if duration <= 0:
            print(f"Error: Invalid duration {duration} seconds for video trimming")
            return False
            
        if not os.path.exists(input_path):
            print(f"Error: Input video file does not exist: {input_path}")
            return False

        try:
            print(f"Trimming video: {input_path} -> {output_path} (duration: {duration}s)")
            
            # Use ffmpeg to trim the video from the beginning
            cmd = [
                'ffmpeg',
                '-i', input_path,
                '-t', str(duration),     # Duration from start
                '-c', 'copy',  # Copy streams without re-encoding for speed
                '-avoid_negative_ts', 'make_zero',
                '-y',  # Overwrite output file if it exists
                output_path
            ]

            result = subprocess.run(cmd, capture_output=True, text=True, check=True)
            
            # Check if output file was created and has content
            if os.path.exists(output_path) and os.path.getsize(output_path) > 0:
                print(f"Successfully trimmed video with copy codec: {os.path.getsize(output_path)} bytes")
                return True
            else:
                print("Warning: Trimmed file is empty, trying re-encoding")
                raise subprocess.CalledProcessError(1, cmd, "Empty output file")

        except subprocess.CalledProcessError as e:
            print(f"FFmpeg copy error: {e.stderr}")
            # Fallback: try with re-encoding if copy fails
            try:
                print("Attempting video trimming with re-encoding...")
                cmd = [
                    'ffmpeg',
                    '-i', input_path,
                    '-t', str(duration),
                    '-c:v', 'libx264',
                    '-c:a', 'aac',
                    '-preset', 'fast',  # Faster encoding
                    '-y',
                    output_path
                ]
                result = subprocess.run(cmd, capture_output=True, text=True, check=True)
                
                # Check if output file was created and has content
                if os.path.exists(output_path) and os.path.getsize(output_path) > 0:
                    print(f"Successfully trimmed video with re-encoding: {os.path.getsize(output_path)} bytes")
                    return True
                else:
                    print("Error: Re-encoded file is also empty")
                    return False
                    
            except subprocess.CalledProcessError as e2:
                print(f"FFmpeg re-encoding also failed: {e2.stderr}")
                return False
        except FileNotFoundError:
            print("FFmpeg not found. Please install ffmpeg to use duration trimming.")
            return False

    def _extract_redgifs_video_url(self, redgifs_url):
        """
        Extract the actual video URL from a RedGifs page
        
        Args:
            redgifs_url: RedGifs watch URL (e.g., https://www.redgifs.com/watch/scientifictriviallizard)
            
        Returns:
            tuple: (video_url, media_type) or raises exception on failure
        """
        try:
            # Extract the gif ID from the URL
            # URL format: https://www.redgifs.com/watch/GIFID  
            gif_id = redgifs_url.split('/')[-1].lower()
            
            print(f"Extracting RedGifs video for ID: {gif_id}")
            
            # Try common RedGifs video URL patterns
            # RedGifs typically serves videos in these formats
            possible_urls = [
                f"https://thumbs2.redgifs.com/{gif_id}.mp4",
                f"https://thumbs.redgifs.com/{gif_id}.mp4", 
                f"https://files.redgifs.com/{gif_id}.mp4",
                f"https://thumbs2.redgifs.com/{gif_id}-mobile.mp4",
                f"https://thumbs.redgifs.com/{gif_id}-mobile.mp4"
            ]
            
            headers = {
                'User-Agent': 'Mozilla/5.0 (Windows NT 10.0; Win64; x64) AppleWebKit/537.36 (KHTML, like Gecko) Chrome/91.0.4472.124 Safari/537.36',
                'Accept': 'video/mp4,video/webm,video/*,*/*;q=0.9',
                'Referer': 'https://www.redgifs.com/'
            }
            
            # Try each possible URL to find a working video
            for video_url in possible_urls:
                try:
                    print(f"Trying video URL: {video_url}")
                    response = requests.head(video_url, headers=headers, timeout=10)
                    if response.status_code == 200:
                        content_type = response.headers.get('content-type', '')
                        if content_type.startswith('video/'):
                            print(f"Found working RedGifs video URL: {video_url}")
                            return video_url, 'video'
                except requests.RequestException:
                    continue
            
            # If direct URLs don't work, try to parse the page
            print("Direct URLs failed, attempting to parse RedGifs page...")
            page_response = requests.get(redgifs_url, headers=headers, timeout=30)
            page_response.raise_for_status()
            
            # Look for video URLs in the page content
            page_content = page_response.text
            
            # Try to find video URLs in common patterns
            import re
            video_patterns = [
                r'"contentUrl":"([^"]*\.mp4[^"]*)"',
                r'"url":"([^"]*thumbs[^"]*\.mp4[^"]*)"',
                r'src="([^"]*\.mp4[^"]*)"',
                r'data-src="([^"]*\.mp4[^"]*)"'
            ]
            
            for pattern in video_patterns:
                matches = re.findall(pattern, page_content, re.IGNORECASE)
                for match in matches:
                    # Clean up the URL (remove escape characters)
                    video_url = match.replace('\\/', '/')
                    if video_url.startswith('//'):
                        video_url = 'https:' + video_url
                    elif not video_url.startswith('http'):
                        video_url = 'https://' + video_url
                    
                    try:
                        # Verify this URL works
                        test_response = requests.head(video_url, headers=headers, timeout=10)
                        if test_response.status_code == 200:
                            content_type = test_response.headers.get('content-type', '')
                            if content_type.startswith('video/'):
                                print(f"Found RedGifs video URL from page: {video_url}")
                                return video_url, 'video'
                    except requests.RequestException:
                        continue
            
            raise ValueError(f"Could not extract video URL from RedGifs page: {redgifs_url}")
            
        except Exception as e:
            raise ValueError(f"Failed to extract RedGifs video: {str(e)}")

    def _download_reddit_media(self, reddit_url):
        """
        Download media from a Reddit post URL
        
        Args:
            reddit_url: Reddit post URL
            
        Returns:
            tuple: (media_path, media_type, media_info) or raises exception on failure
        """
        try:
            # Validate URL format
            if not reddit_url or not isinstance(reddit_url, str):
                raise ValueError("Invalid Reddit URL provided")
                
            # Clean up URL - ensure it's a proper Reddit URL
            reddit_url = reddit_url.strip()
            if not reddit_url.startswith(('http://', 'https://')):
                reddit_url = 'https://' + reddit_url
                
            parsed_url = urlparse(reddit_url)
            if 'reddit.com' not in parsed_url.netloc:
                raise ValueError("URL must be a Reddit post URL")
            
            # Convert to JSON API URL
            json_url = reddit_url.rstrip('/') + '.json'
            
            # Set headers to mimic a browser request
            headers = {
                'User-Agent': 'Mozilla/5.0 (Windows NT 10.0; Win64; x64) AppleWebKit/537.36 (KHTML, like Gecko) Chrome/91.0.4472.124 Safari/537.36'
            }
            
            # Get Reddit post data
            response = requests.get(json_url, headers=headers, timeout=30)
            response.raise_for_status()
            
            data = response.json()
            if not data or len(data) < 1:
                raise ValueError("Unable to parse Reddit post data")
                
            post_data = data[0]['data']['children'][0]['data']
            
            # Extract media information
            media_url = None
            media_type = None
            post_title = post_data.get('title', 'Reddit Post')
            
            # Check for direct image/video URL
            if post_data.get('url'):
                url = post_data['url']
                
                # Handle different Reddit media formats
                if url.endswith(('.jpg', '.jpeg', '.png', '.gif', '.webp')):
                    media_url = url
                    media_type = 'image'
                elif url.endswith(('.mp4', '.webm', '.mov')):
                    media_url = url
                    media_type = 'video'
                elif 'i.redd.it' in url:
                    media_url = url
                    media_type = 'image'
                elif 'v.redd.it' in url:
                    # Reddit video - need to get the video URL
                    if post_data.get('media') and post_data['media'].get('reddit_video'):
                        media_url = post_data['media']['reddit_video'].get('fallback_url')
                        media_type = 'video'
<<<<<<< HEAD
                elif 'redgifs.com' in url:
                    # RedGifs requires special handling to extract video URL
                    media_url, media_type = self._extract_redgifs_video_url(url)
                elif 'gfycat.com' in url:
                    # Gfycat - use the direct URL (legacy support)
                    media_url = url
                    media_type = 'video'
=======
                elif 'redgifs.com' in url or 'gfycat.com' in url:
                    # External video hosting - extract the actual video URL
                    media_url, media_type = self._extract_redgifs_url(url)
                    if not media_url:
                        # Fallback: try to use the original URL directly
                        print(f"Warning: Could not extract direct video URL from {url}, trying original URL as fallback")
                        media_url = url
                        media_type = 'video'
>>>>>>> 480eb7fd
                    
            # Check for gallery or media_metadata
            if not media_url and post_data.get('media_metadata'):
                # Handle Reddit gallery posts - take the first media item
                for media_id, media_info in post_data['media_metadata'].items():
                    if media_info.get('s') and media_info['s'].get('u'):
                        media_url = unescape(media_info['s']['u'])
                        if media_info.get('m', '').startswith('image/'):
                            media_type = 'image'
                        elif media_info.get('m', '').startswith('video/'):
                            media_type = 'video'
                        break
                        
            if not media_url:
                raise ValueError(f"No downloadable media found in Reddit post: {post_title}")
                
            # Download the media file
            print(f"Downloading media from: {media_url}")
            
            # Special handling for redgifs URLs that might not be direct video URLs
            if 'redgifs.com' in media_url and not media_url.endswith(('.mp4', '.webm', '.mov')):
                print(f"Warning: Redgifs URL doesn't appear to be a direct video link, trying to extract...")
                extracted_url, extracted_type = self._extract_redgifs_url(media_url)
                if extracted_url:
                    print(f"Successfully extracted direct video URL: {extracted_url}")
                    media_url = extracted_url
                    media_type = extracted_type
                else:
                    print(f"Failed to extract direct URL, will try original URL anyway...")
            
            media_response = requests.get(media_url, headers=headers, timeout=60)
            media_response.raise_for_status()
            
            # Check if we got actual media content
            content_type = media_response.headers.get('content-type', '')
            content_length = len(media_response.content)
            
            print(f"Downloaded content: {content_type}, size: {content_length} bytes")
            
            # If we got HTML instead of media (common with redgifs), try to extract again
            if content_type.startswith('text/html') and 'redgifs.com' in media_url:
                print("Got HTML content instead of video, this suggests URL extraction failed")
                raise ValueError(f"Redgifs URL returned webpage instead of video: {media_url}")
            
            # Validate we have actual content
            if content_length < 1024:  # Less than 1KB is suspicious for media
                print(f"Warning: Very small content size ({content_length} bytes), might not be valid media")
            
            # Determine file extension from content type or URL
            file_ext = None
            
            if content_type:
                file_ext = mimetypes.guess_extension(content_type)
            
            if not file_ext:
                # Fallback to URL extension
                parsed_media_url = urlparse(media_url)
                if '.' in parsed_media_url.path:
                    file_ext = '.' + parsed_media_url.path.split('.')[-1].lower()
                    
            if not file_ext:
                file_ext = '.mp4' if media_type == 'video' else '.jpg'
                
            # Create temporary file
            with tempfile.NamedTemporaryFile(suffix=file_ext, delete=False) as temp_file:
                temp_file.write(media_response.content)
                temp_path = temp_file.name
                
            # Create media info
            file_size = len(media_response.content)
            media_info = {
                'title': post_title,
                'url': reddit_url,
                'media_url': media_url,
                'file_size': file_size,
                'content_type': content_type
            }
            
            return temp_path, media_type, media_info
            
        except requests.exceptions.RequestException as e:
            raise Exception(f"Failed to download Reddit media: Network error - {str(e)}")
        except (KeyError, IndexError, TypeError) as e:
            raise Exception(f"Failed to parse Reddit post: Invalid post format - {str(e)}")
        except Exception as e:
            raise Exception(f"Reddit media download failed: {str(e)}")

    def _extract_redgifs_url(self, redgifs_url):
        """
        Extract the actual video URL from a redgifs or gfycat page
        
        Args:
            redgifs_url: redgifs or gfycat URL
            
        Returns:
            tuple: (video_url, media_type) or (None, None) on failure
        """
        try:
            headers = {
                'User-Agent': 'Mozilla/5.0 (Windows NT 10.0; Win64; x64) AppleWebKit/537.36 (KHTML, like Gecko) Chrome/120.0.0.0 Safari/537.36'
            }
            
            print(f"[DEBUG] Attempting to extract video URL from: {redgifs_url}")
            
            # Handle different redgifs URL formats
            if 'redgifs.com' in redgifs_url:
                # Extract gif ID from URL
                parsed_url = urlparse(redgifs_url)
                path_parts = parsed_url.path.strip('/').split('/')
                
                # Try to find the gif ID (usually the last part or after 'watch')
                gif_id = None
                if 'watch' in path_parts:
                    gif_idx = path_parts.index('watch')
                    if gif_idx + 1 < len(path_parts):
                        gif_id = path_parts[gif_idx + 1]
                elif path_parts:
                    gif_id = path_parts[-1]
                
                print(f"[DEBUG] Extracted gif_id: {gif_id}")
                
                if gif_id:
                    # Strategy 1: Try to scrape the page for video URLs
                    try:
                        print(f"[DEBUG] Strategy 1: Scraping page for video URLs")
                        response = requests.get(redgifs_url, headers=headers, timeout=30)
                        if response.status_code == 200:
                            content = response.text
                            
                            # Look for various video URL patterns in the HTML
                            import re
                            
                            # Pattern 1: Look for HD/SD video URLs in script tags or data attributes
                            patterns = [
                                r'"(https://[^"]*\.redgifs\.com/[^"]*\.mp4[^"]*)"',
                                r'"(https://files\.redgifs\.com/[^"]*\.mp4[^"]*)"',
                                r'"(https://thumbs\d*\.redgifs\.com/[^"]*\.mp4[^"]*)"',
                                r'"videoUrl":"([^"]*)"',
                                r'"url":"(https://[^"]*\.mp4[^"]*)"',
                            ]
                            
                            for pattern in patterns:
                                matches = re.findall(pattern, content, re.IGNORECASE)
                                for match in matches:
                                    # Clean up the URL (remove escaping)
                                    clean_url = match.replace('\\', '')
                                    print(f"[DEBUG] Found potential video URL: {clean_url}")
                                    
                                    # Test if the URL is accessible
                                    try:
                                        test_response = requests.head(clean_url, headers=headers, timeout=10)
                                        if test_response.status_code == 200:
                                            content_type = test_response.headers.get('content-type', '')
                                            if 'video' in content_type.lower() or clean_url.endswith('.mp4'):
                                                print(f"[DEBUG] Successfully found working video URL: {clean_url}")
                                                return clean_url, 'video'
                                    except:
                                        continue
                    except Exception as e:
                        print(f"[DEBUG] Strategy 1 failed: {str(e)}")
                    
                    # Strategy 2: Try common direct URL patterns
                    try:
                        print(f"[DEBUG] Strategy 2: Trying direct URL patterns")
                        direct_patterns = [
                            f"https://files.redgifs.com/{gif_id}.mp4",
                            f"https://thumbs.redgifs.com/{gif_id}.mp4",
                            f"https://thumbs2.redgifs.com/{gif_id}.mp4",
                            f"https://files.redgifs.com/{gif_id}-mobile.mp4",
                        ]
                        
                        for direct_url in direct_patterns:
                            try:
                                print(f"[DEBUG] Testing direct URL: {direct_url}")
                                test_response = requests.head(direct_url, headers=headers, timeout=10)
                                if test_response.status_code == 200:
                                    print(f"[DEBUG] Direct URL successful: {direct_url}")
                                    return direct_url, 'video'
                            except:
                                continue
                    except Exception as e:
                        print(f"[DEBUG] Strategy 2 failed: {str(e)}")
                    
                    # Strategy 3: Try the API (might be rate limited or require auth)
                    try:
                        print(f"[DEBUG] Strategy 3: Trying redgifs API")
                        api_url = f"https://api.redgifs.com/v2/gifs/{gif_id}"
                        response = requests.get(api_url, headers=headers, timeout=30)
                        
                        if response.status_code == 200:
                            data = response.json()
                            print(f"[DEBUG] API response structure: {list(data.keys()) if isinstance(data, dict) else 'Not a dict'}")
                            
                            if 'gif' in data and 'urls' in data['gif']:
                                video_urls = data['gif']['urls']
                                print(f"[DEBUG] Available video qualities: {list(video_urls.keys())}")
                                
                                for quality in ['hd', 'sd', 'poster']:
                                    if quality in video_urls and video_urls[quality]:
                                        video_url = video_urls[quality]
                                        print(f"[DEBUG] Found {quality} quality video: {video_url}")
                                        return video_url, 'video'
                        else:
                            print(f"[DEBUG] API returned status {response.status_code}: {response.text[:200]}")
                    except Exception as e:
                        print(f"[DEBUG] Strategy 3 failed: {str(e)}")
            
            elif 'gfycat.com' in redgifs_url:
                print(f"[DEBUG] Processing gfycat URL (legacy)")
                # Gfycat was shut down, but some URLs might redirect to redgifs
                parsed_url = urlparse(redgifs_url)
                path_parts = parsed_url.path.strip('/').split('/')
                
                if path_parts:
                    gfy_name = path_parts[-1]
                    print(f"[DEBUG] Extracted gfy_name: {gfy_name}")
                    
                    # Try redgifs with the gfy name
                    return self._extract_redgifs_url(f"https://www.redgifs.com/watch/{gfy_name}")
            
            print(f"[DEBUG] All strategies failed for {redgifs_url}")
                    
        except Exception as e:
            print(f"[DEBUG] Exception in _extract_redgifs_url: {str(e)}")
            
        return None, None

    def _process_image(self, gemini_api_key, gemini_model, model_type, describe_clothing, change_clothing_color, describe_hair_style, describe_bokeh, describe_subject, prefix_text, image, selected_media_path, media_info_text):
        """
        Process image using logic from GeminiImageDescribe
        """
        try:
            # Build system prompt based on individual options
            if model_type == "Text2Image":
                # Initialize prompt components
                prompts = []
                paragraph_num = 1

                # Subject paragraph (conditional)
                if describe_subject:
                    subject_prompt = f"""SUBJECT ({self._ordinal(paragraph_num)} Paragraph)
Begin with a gendered noun phrase (e.g., "A woman…", "A man…")."""

                    # Add hair style description if enabled
                    if describe_hair_style:
                        subject_prompt += """
Include hairstyle and its texture or motion (no color or length)."""

                    subject_prompt += """
Include posture, gestures as applicable.
Strictly exclude any reference to ethnicity, age, body type, tattoos, glasses, hair color, hair length, eye color, height, or makeup."""

                    prompts.append(subject_prompt)
                    paragraph_num += 1

                # Build cinematic aesthetic paragraph
                if describe_bokeh:
                    cinematic_prompt = f"""CINEMATIC AESTHETIC CONTROL ({self._ordinal(paragraph_num)} Paragraph)
Lighting (source/direction/quality/temperature), camera details (shot type, angle/height, movement), optics (lens feel, DOF, rack focus), and exposure/render cues as applicable."""
                else:
                    cinematic_prompt = f"""CINEMATIC AESTHETIC CONTROL ({self._ordinal(paragraph_num)} Paragraph)
Lighting (source/direction/quality/temperature), camera details (shot type, angle/height, movement), and exposure/render cues as applicable. Everything must be in sharp focus with no depth of field effects, bokeh, or blur. Do not mention optics, DOF, rack focus, or any depth-related visual effects."""

                prompts.append(cinematic_prompt)
                paragraph_num += 1

                # Style paragraph
                style_prompt = f"""STYLIZATION & TONE ({self._ordinal(paragraph_num)} Paragraph)
Mood/genre descriptors (e.g., "noir-inspired silhouette," "cinematic realism," etc.)."""

                prompts.append(style_prompt)
                paragraph_num += 1

                # Clothing paragraph (conditional)
                clothing_prompt = ""
                if describe_clothing:
                    clothing_prompt = f"""
CLOTHING ({self._ordinal(paragraph_num)} Paragraph)
Describe all visible clothing and accessories with absolute certainty and definitiveness. Be specific: identify garment type with confidence, state definitive color(s), material/texture, fit/silhouette, length, notable construction (seams, straps, waistbands), and condition. Include footwear if visible and describe exactly how fabrics respond to motion (stretching, swaying, tightening, wrinkling). Make decisive choices when multiple interpretations are possible - choose one specific description and state it as fact. Do not describe any text, typography, words, letters, logos, brand names, or written content visible on clothing or accessories. Exclude tattoos, glasses, and other prohibited attributes."""
                    if change_clothing_color:
                        clothing_prompt += "\nAdditionally, do not repeat the original clothing colors you infer from the media. Instead, change the clothing color descriptions to NEW hues that harmonize with the scene's lighting and palette while being different from the original colors. Prefer complementary, analogous, or neutral tones that fit the environment; state the NEW colors decisively (e.g., 'a deep forest-green jacket' even if the original is different). Never mention or compare to the original color."
                    paragraph_num += 1

                paragraph_count = paragraph_num - 1

                # Build critical note based on what's included
                critical_note = f"CRITICAL: Output exactly {paragraph_count} paragraphs, one per category, separated by a blank line."

                if not describe_clothing:
                    critical_note += " DO NOT describe clothing, accessories, or garments in any paragraph."
                if not describe_subject:
                    critical_note += " DO NOT describe people, subjects, or human figures in any paragraph."

                # Add bokeh restriction if needed
                if not describe_bokeh:
                    critical_note += " Never mention depth of field, bokeh, blur, optics, DOF, rack focus, or any depth-related visual effects."

                if describe_clothing and change_clothing_color:
                    critical_note += " When stating clothing colors, only state the NEW, scene-harmonized colors (different from original); never mention the original colors."

                critical_note += " Never mention prohibited attributes, even if visible. Be completely decisive and definitive in all descriptions - eliminate all uncertainty language including 'appears to be', 'seems to be', 'might be', 'possibly', 'likely', 'or', 'either/or'. When multiple interpretations are possible, confidently choose one and state it as absolute fact."

                # Combine all parts
                combined_prompts = "\n\n".join(prompts)

                system_prompt = f"""Generate a Wan 2.2 optimized text to image prompt. You are an expert assistant specialized in analyzing and verbalizing input media for instagram-quality posts using the Wan 2.2 Text to Image workflow.

DECISIVENESS REQUIREMENT: Always provide definitive, certain descriptions. When you see something that could be described multiple ways, make a confident choice and state it as fact. Never use uncertain language like "appears to be", "seems to be", "might be", "possibly", "likely", or "or". Instead of "holding a black folder or book", write "holding a black folder". Instead of "wearing what appears to be denim", write "wearing dark blue denim jeans".

Before writing, silently review the provided media. Do not use meta phrases (e.g., "this picture shows").
Generate descriptions that adhere to the following structured layers and constraints, formatting each as a SEPARATE PARAGRAPH in this exact order:

{combined_prompts}{clothing_prompt}

{critical_note}"""
                user_prompt = f"Please analyze this image and provide a detailed description following the {paragraph_count}-paragraph structure outlined in the system prompt."

            else:  # model_type == "ImageEdit"
                # Build ImageEdit system prompt based on options
                focus_instruction = "f/11 for deep focus—no bokeh or blur" if not describe_bokeh else ""
                if not describe_bokeh:
                    focus_safeguards = ", no depth of field, no bokeh"
                else:
                    focus_safeguards = ""

                # Build traits list based on options
                traits_list = []
                if describe_hair_style:
                    traits_list.append("hairstyle and")
                if describe_clothing:
                    traits_list.append("outfit style")

                if describe_subject:
                    traits_list.append("pose, posture")
                    traits_instruction = ", ".join(traits_list) if traits_list else "pose and posture only"

                    if describe_clothing:
                        clothing_note = f"describe {traits_instruction} (without age, ethnicity, tattoos, hair color, etc.)"
                    else:
                        clothing_note = f"describe {traits_instruction} only (avoid clothing, age, ethnicity, tattoos, hair color, etc.)"

                    change_colors_clause = ""
                    if describe_clothing and change_clothing_color:
                        change_colors_clause = ", and change all clothing colors to NEW hues that harmonize with the scene while being different from the original colors (do not reuse or mention original colors; choose complementary/analogous/neutral tones and state them explicitly)"

                    system_prompt = f"""You are an expert assistant generating concise, single-sentence Qwen-Image-Edit instructions. Always be completely decisive and definitive - when you see something that could be described multiple ways, make a confident choice and state it as fact. Never use uncertain language like "appears to be", "seems to be", "might be", "possibly", "likely", or "or". Instead of "holding a black folder or book", write "holding a black folder".

Always begin with "Make this person…", include vivid, focused scene details (e.g. bedroom props, lights, furniture or gym bench, textured wall, window views) early to anchor the setting{"," if focus_instruction else ""} {focus_instruction}, {clothing_note}{change_colors_clause}, include clear torso and head orientation (e.g., "back facing the camera with torso turned 45° and head looking over her shoulder toward viewer"), reference cinematic aesthetic cues (lighting, framing, lens, shot type), anchor realism by stating skin shows subtle pores, light wrinkles, and realistic surface detail, end with "keep everything else unchanged," and include negative safeguards like "no distortion, no blur artifacts{focus_safeguards}.\""""
                else:
                    # No subject description - focus on environment/scene only
                    traits_instruction = ", ".join(traits_list) if traits_list else "environment details only"

                    system_prompt = f"""You are an expert assistant generating concise, single-sentence Qwen-Image-Edit instructions. Always be completely decisive and definitive - when you see something that could be described multiple ways, make a confident choice and state it as fact. Never use uncertain language like "appears to be", "seems to be", "might be", "possibly", "likely", or "or".

Focus on vivid, focused scene details (e.g. bedroom props, lights, furniture or gym bench, textured wall, window views) to anchor the setting{"," if focus_instruction else ""} {focus_instruction}, do not describe people or human subjects, reference cinematic aesthetic cues (lighting, framing, lens, shot type), end with "keep everything else unchanged," and include negative safeguards like "no distortion, no blur artifacts{focus_safeguards}.\""""

                user_prompt = "Please analyze this image and generate a single-sentence Qwen-Image-Edit instruction following the guidelines in the system prompt."

            # Convert image to bytes for Gemini
            if image is not None:
                # Convert ComfyUI IMAGE tensor to image data
                if hasattr(image, 'cpu'):
                    image_np = image.cpu().numpy()
                else:
                    image_np = image

                # Take the first image from the batch if multiple images
                if len(image_np.shape) == 4:
                    image_array = image_np[0]
                else:
                    image_array = image_np

                # Convert from 0-1 float to 0-255 uint8
                if image_array.dtype == np.float32 or image_array.dtype == np.float64:
                    image_array = (image_array * 255).astype(np.uint8)

                # Convert numpy array to PIL Image
                if len(image_array.shape) == 3 and image_array.shape[2] == 3:
                    pil_image = Image.fromarray(image_array, 'RGB')
                elif len(image_array.shape) == 3 and image_array.shape[2] == 4:
                    pil_image = Image.fromarray(image_array, 'RGBA')
                else:
                    pil_image = Image.fromarray(image_array).convert('RGB')

                # Convert PIL image to bytes
                img_byte_arr = io.BytesIO()
                pil_image.save(img_byte_arr, format='JPEG')
                image_data = img_byte_arr.getvalue()

                # Update media info
                media_info_text += f"\n• Resolution: {pil_image.size[0]}x{pil_image.size[1]}"
            elif selected_media_path:
                # Read image from file path
                pil_image = Image.open(selected_media_path)
                if pil_image.mode != 'RGB':
                    pil_image = pil_image.convert('RGB')

                # Convert PIL image to bytes
                img_byte_arr = io.BytesIO()
                pil_image.save(img_byte_arr, format='JPEG')
                image_data = img_byte_arr.getvalue()

                # Update media info
                file_size = os.path.getsize(selected_media_path) / 1024 / 1024  # Size in MB
                media_info_text += f"\n• Resolution: {pil_image.size[0]}x{pil_image.size[1]}\n• File Size: {file_size:.2f} MB"
            else:
                raise ValueError("No image data available for processing")

            # Determine media identifier for caching
            if selected_media_path:
                # For file-based media, use file path + modification time
                media_identifier = get_file_media_identifier(selected_media_path)
            else:
                # For tensor-based media, use content hash
                media_identifier = get_tensor_media_identifier(image)

            # Check cache for existing result
            cache = get_cache()

            # Build options dict for caching
            cache_options = {
                "describe_clothing": describe_clothing,
                "change_clothing_color": change_clothing_color,
                "describe_hair_style": describe_hair_style,
                "describe_bokeh": describe_bokeh,
                "describe_subject": describe_subject
            }

            cached_result = cache.get(
                media_identifier=media_identifier,
                gemini_model=gemini_model,
                model_type=model_type,
                options=cache_options
            )

            if cached_result is not None:
                # Return cached result
                description = cached_result['description']

                # Format outputs for cached image processing
                gemini_status = f"""🤖 Gemini Analysis Status: ✅ Complete (Cached)
• Model: {gemini_model}
• Model Type: {model_type}
• API Key: {'*' * (len(gemini_api_key) - 4) + gemini_api_key[-4:] if len(gemini_api_key) >= 4 else '****'}
• Input: Image
• Cache: HIT at {cached_result.get('human_timestamp', 'unknown time')}"""

                processed_media_path = selected_media_path if selected_media_path else ""
                final_string = f"{prefix_text}{description}" if prefix_text else description

                return (description, media_info_text, gemini_status, processed_media_path, final_string)

            # Initialize the Gemini client
            client = genai.Client(api_key=gemini_api_key)

            # Create the content structure for image analysis
            contents = [
                types.Content(
                    role="user",
                    parts=[
                        types.Part.from_bytes(
                            mime_type="image/jpeg",
                            data=image_data,
                        ),
                    ],
                ),
                types.Content(
                    role="user",
                    parts=[
                        types.Part.from_text(text=f"{system_prompt}\n\n{user_prompt}"),
                    ],
                ),
            ]

            # Configure generation with thinking enabled
            generate_content_config = types.GenerateContentConfig(
                thinking_config=types.ThinkingConfig(
                    thinking_budget=-1,
                ),
            )

            # Generate the image description
            response = client.models.generate_content(
                model=gemini_model,
                contents=contents,
                config=generate_content_config,
            )

            # Process response
            if response.text is not None:
                description = response.text.strip()

                # Store successful result in cache
                cache.set(
                    media_identifier=media_identifier,
                    gemini_model=gemini_model,
                    description=description,
                    model_type=model_type,
                    options=cache_options
                )
            else:
                error_msg = "Error: Gemini returned empty response"
                if hasattr(response, 'prompt_feedback') and response.prompt_feedback:
                    error_msg += f" (Prompt feedback: {response.prompt_feedback})"
                if hasattr(response, 'candidates') and response.candidates:
                    error_msg += f" (Candidates available: {len(response.candidates)})"
                # Raise exception to stop workflow execution
                raise RuntimeError(error_msg)

            # Format outputs for image processing
            gemini_status = f"""🤖 Gemini Analysis Status: ✅ Complete
• Model: {gemini_model}
• Model Type: {model_type}
• API Key: {'*' * (len(gemini_api_key) - 4) + gemini_api_key[-4:] if len(gemini_api_key) >= 4 else '****'}
• Input: Image"""

            processed_media_path = selected_media_path if selected_media_path else ""
            final_string = f"{prefix_text}{description}" if prefix_text else description

            return (description, media_info_text, gemini_status, processed_media_path, final_string)

        except Exception as e:
            # Re-raise the exception to stop workflow execution
            raise Exception(f"Image analysis failed: {str(e)}")

    def _process_video(self, gemini_api_key, gemini_model, describe_clothing, change_clothing_color, describe_hair_style, describe_bokeh, describe_subject, replace_action_with_twerking, prefix_text, selected_media_path, frame_rate, max_duration, media_info_text):
        """
        Process video using logic from GeminiVideoDescribe
        """
        try:
            # Build system prompt based on individual options for video
            # Initialize paragraph tracking
            paragraph_num = 1
            prompts = []

            # Subject paragraph (conditional)
            if describe_subject:
                subject_prompt = f"""{paragraph_num}. SUBJECT ({self._ordinal(paragraph_num)} Paragraph)
Begin with a gendered noun phrase (e.g., "A woman…", "A man…")."""

                # Add hair style description if enabled
                if describe_hair_style:
                    subject_prompt += """
Include hairstyle and its texture or motion (no color or length)."""

                subject_prompt += """
Include posture, gestures as applicable.
Strictly exclude any reference to ethnicity, age, body type, tattoos, glasses, hair color, hair length, eye color, height, or makeup."""

                prompts.append(subject_prompt)
                paragraph_num += 1

            # Build clothing paragraph (conditional)
            if describe_clothing:
                clothing_prompt = f"""
{paragraph_num}. CLOTHING ({self._ordinal(paragraph_num)} Paragraph)
Describe all visible clothing and accessories with absolute certainty and definitiveness. Be specific: identify garment type with confidence, state definitive color(s), material/texture, fit/silhouette, length, notable construction (seams, straps, waistbands), and condition. Include footwear if visible and describe exactly how fabrics respond to motion (stretching, swaying, tightening, wrinkling). Make decisive choices when multiple interpretations are possible - choose one specific description and state it as fact. Do not describe any text, typography, words, letters, logos, brand names, or written content visible on clothing or accessories. Exclude tattoos, glasses, and other prohibited attributes."""
                if change_clothing_color:
                    clothing_prompt += "\nAdditionally, do not repeat the original clothing colors you infer from the video. Instead, change the clothing color descriptions to NEW hues that harmonize with the scene's lighting and palette while being different from the original colors. Prefer complementary, analogous, or neutral tones that fit the environment; state the NEW colors decisively, and never reference the original color."
                paragraph_num += 1
            else:
                clothing_prompt = ""

            # Scene paragraph
            scene_prompt = f"""
{paragraph_num}. SCENE ({self._ordinal(paragraph_num)} Paragraph)
Describe the visible environment clearly and vividly."""
            prompts.append(scene_prompt)
            paragraph_num += 1

            # Movement paragraph
            if replace_action_with_twerking:
                movement_prompt = f"""
{paragraph_num}. MOVEMENT ({self._ordinal(paragraph_num)} Paragraph)
Describe the initial pose and body position in the first frame of the video. Then append: "A woman is twerking and shaking her ass. She has a curvy body and a huge ass. """
            else:
                movement_prompt = f"""
{paragraph_num}. MOVEMENT ({self._ordinal(paragraph_num)} Paragraph)
In this paragraph, describe body-part–specific movement and how it aligns with musical rhythm and beat structure. Begin with an overall summary: e.g., 'The subject initiates with a hip sway on the downbeat…'. Then narrate movement chronologically, using precise action verbs and transitions like 'then', 'as', and 'after', referencing the timeline (e.g., early/mid/late beat or second). Specify which body parts move, how they articulate (e.g., 'the right arm lifts upward, then sweeps outward; the torso tilts as the knees bend'), describe footwork, weight shifts, and alignment with music beats. Also include any camera movement (e.g., 'camera pans to follow the torso shift'). Avoid general labels—focus on locomotor and non‑locomotor gestures, repetition, rhythm, and choreography phrasing. Always include any buttock or breast movements that you see"""
            prompts.append(movement_prompt)
            paragraph_num += 1

            # Build cinematic aesthetic paragraph
            if describe_bokeh:
                cinematic_prompt = f"""
{paragraph_num}. CINEMATIC AESTHETIC CONTROL ({self._ordinal(paragraph_num)} Paragraph)
Lighting (source/direction/quality/temperature), camera details (shot type, angle/height, movement), optics (lens feel, DOF, rack focus), and exposure/render cues as applicable."""
            else:
                cinematic_prompt = f"""
{paragraph_num}. CINEMATIC AESTHETIC CONTROL ({self._ordinal(paragraph_num)} Paragraph)
Lighting (source/direction/quality/temperature), camera details (shot type, angle/height, movement), and exposure/render cues as applicable. Everything must be in sharp focus with no depth of field effects, bokeh, or blur. Do not mention optics, DOF, rack focus, or any depth-related visual effects."""

            prompts.append(cinematic_prompt)
            paragraph_num += 1

            # Style paragraph
            style_prompt = f"""
{paragraph_num}. STYLIZATION & TONE ({self._ordinal(paragraph_num)} Paragraph)
Mood/genre descriptors (e.g., "noir-inspired silhouette," "cinematic realism," etc.)."""
            prompts.append(style_prompt)

            paragraph_count = paragraph_num

            # Build critical note based on what's included
            critical_note = f"CRITICAL: Output exactly {paragraph_count} paragraphs, one per category, separated by a blank line."
            if not describe_clothing:
                critical_note += " DO NOT describe clothing, accessories, or garments in any paragraph."
            if not describe_subject:
                critical_note += " DO NOT describe people, subjects, or human figures in any paragraph."
            if not describe_bokeh:
                critical_note += " Never mention depth of field, bokeh, blur, optics, DOF, rack focus, or any depth-related visual effects."
            if describe_clothing and change_clothing_color:
                critical_note += " When stating clothing colors, only state the NEW, scene-harmonized colors (different from original); never mention the original colors."
            critical_note += " Never mention prohibited attributes, even if visible. Be completely decisive and definitive in all descriptions - eliminate all uncertainty language including 'appears to be', 'seems to be', 'might be', 'possibly', 'likely', 'or', 'either/or'. When multiple interpretations are possible, confidently choose one and state it as absolute fact."

            # Combine all parts
            combined_prompts = "\n".join(prompts)

            system_prompt = f"""You are an expert assistant specialized in analyzing and verbalizing input videos for cinematic-quality video transformation using the Wan 2.2 + VACE workflow.

DECISIVENESS REQUIREMENT: Always provide definitive, certain descriptions. When you see something that could be described multiple ways, make a confident choice and state it as fact. Never use uncertain language like "appears to be", "seems to be", "might be", "possibly", "likely", or "or". Instead of "holding a black folder or book", write "holding a black folder". Instead of "wearing what appears to be denim", write "wearing dark blue denim jeans".

Before writing, silently review all provided frames as a single clip and infer motion across time; reason stepwise over the entire sequence (start → middle → end). Do not use meta phrases (e.g., "this video shows").
Generate descriptions that adhere to the following structured layers and constraints, formatting each as a SEPARATE PARAGRAPH in this exact order:

{combined_prompts}{clothing_prompt}

{critical_note}"""
            user_prompt = f"Please analyze this video and provide a detailed description following the {paragraph_count}-paragraph structure outlined in the system prompt."

            # Process video file
            if not selected_media_path or not os.path.exists(selected_media_path):
                raise ValueError(f"Video file not found: {selected_media_path}")

            # Get original video info using OpenCV
            cap = cv2.VideoCapture(selected_media_path)
            frame_count = int(cap.get(cv2.CAP_PROP_FRAME_COUNT))
            fps = cap.get(cv2.CAP_PROP_FPS)
            width = int(cap.get(cv2.CAP_PROP_FRAME_WIDTH))
            height = int(cap.get(cv2.CAP_PROP_FRAME_HEIGHT))
            original_duration = frame_count / fps if fps > 0 else 0
            cap.release()
            
            print(f"Original video properties: {frame_count} frames, {fps:.2f} fps, {width}x{height}, {original_duration:.2f}s duration")
            
            # Validate video has content
            if original_duration <= 0:
                raise ValueError(f"Invalid video: duration is {original_duration:.2f} seconds. The video file may be corrupted or empty.")
            if frame_count <= 0:
                raise ValueError(f"Invalid video: {frame_count} frames. The video file may be corrupted or empty.")

            # Determine the video file to use for analysis
            final_video_path = selected_media_path
            actual_duration = original_duration
            trimmed = False
            trimmed_video_output_path = selected_media_path

            # Calculate duration based on max_duration
            if max_duration > 0:
                # Ensure we don't go below 1 second minimum for meaningful analysis
                min_duration = min(1.0, original_duration)
                actual_duration = max(min_duration, min(max_duration, original_duration))
                print(f"Duration calculation: max_duration={max_duration}, original={original_duration:.2f}s, actual={actual_duration:.2f}s")
            else:
                actual_duration = original_duration

            # Check if we need to trim the video (only duration limit)
            if max_duration > 0 and actual_duration < original_duration:
                # Create a temporary trimmed video file
                with tempfile.NamedTemporaryFile(suffix='.mp4', delete=False) as temp_file:
                    trimmed_video_path = temp_file.name

                # Attempt to trim the video
                print(f"Attempting to trim video from {original_duration:.2f}s to {actual_duration:.2f}s")
                if self._trim_video(selected_media_path, trimmed_video_path, actual_duration):
                    final_video_path = trimmed_video_path
                    trimmed = True
                    trimmed_video_output_path = trimmed_video_path
                    
                    # Verify trimmed file exists and has content
                    if os.path.exists(trimmed_video_path) and os.path.getsize(trimmed_video_path) > 0:
                        print(f"Successfully trimmed video to {trimmed_video_path}")
                    else:
                        print(f"Warning: Trimmed video file is empty or missing, using original")
                        final_video_path = selected_media_path
                        trimmed = False
                else:
                    print(f"Warning: Could not trim video. Using original video for {original_duration:.2f}s")
                    actual_duration = original_duration
                    trimmed_video_output_path = selected_media_path

            # Read the final video file (original or trimmed)
            with open(final_video_path, 'rb') as video_file:
                video_data = video_file.read()

            file_size = len(video_data) / 1024 / 1024  # Size in MB
            
            # Validate video size and format for Gemini API
            max_file_size_mb = 50  # Gemini's file size limit
            if file_size > max_file_size_mb:
                raise ValueError(f"Video file too large for Gemini API: {file_size:.2f} MB (max: {max_file_size_mb} MB). Try reducing max_duration.")
            
            # Determine correct MIME type based on file extension
            video_mime_type = "video/mp4"  # Default
            if final_video_path.lower().endswith(('.webm',)):
                video_mime_type = "video/webm"
            elif final_video_path.lower().endswith(('.mov',)):
                video_mime_type = "video/quicktime"
            elif final_video_path.lower().endswith(('.avi',)):
                video_mime_type = "video/x-msvideo"
            
            print(f"Processing video: {file_size:.2f} MB, {actual_duration:.2f}s, MIME: {video_mime_type}")

            # Update video info to include trimming details
            end_time = actual_duration  # Since we start from 0
            trim_info = f" (trimmed: 0.0s → {end_time:.1f}s)" if trimmed else ""

            updated_media_info = f"""{media_info_text}
• Original Duration: {original_duration:.2f} seconds
• Start Time: 0.0 seconds
• End Time: {end_time:.2f} seconds
• Processed Duration: {actual_duration:.2f} seconds{trim_info}
• Frames: {frame_count}
• Frame Rate: {fps:.2f} FPS
• Resolution: {width}x{height}
• File Size: {file_size:.2f} MB"""

            # Determine media identifier for caching (always file-based for videos)
            media_identifier = get_file_media_identifier(selected_media_path)

            # Check cache for existing result
            cache = get_cache()

            # Build options dict for caching
            cache_options = {
                "describe_clothing": describe_clothing,
                "change_clothing_color": change_clothing_color,
                "describe_hair_style": describe_hair_style,
                "describe_bokeh": describe_bokeh,
                "describe_subject": describe_subject,
                "max_duration": max_duration  # Include duration in cache key
            }

            cached_result = cache.get(
                media_identifier=media_identifier,
                gemini_model=gemini_model,
                model_type="",  # Videos don't use model_type
                options=cache_options
            )

            if cached_result is not None:
                # Return cached result
                description = cached_result['description']

                # Format outputs for cached video processing
                gemini_status = f"""🤖 Gemini Analysis Status: ✅ Complete (Cached)
• Model: {gemini_model}
• API Key: {'*' * (len(gemini_api_key) - 4) + gemini_api_key[-4:] if len(gemini_api_key) >= 4 else '****'}
• Input: Video
• Cache: HIT at {cached_result.get('human_timestamp', 'unknown time')}"""

                processed_media_path = selected_media_path if selected_media_path else ""
                final_string = f"{prefix_text}{description}" if prefix_text else description

                return (description, updated_media_info, gemini_status, processed_media_path, final_string)

            # Initialize the Gemini client
            client = genai.Client(api_key=gemini_api_key)

            # Create the content structure for video analysis
            contents = [
                types.Content(
                    role="user",
                    parts=[
                        types.Part.from_bytes(
                            mime_type=video_mime_type,
                            data=video_data,
                        ),
                    ],
                ),
                types.Content(
                    role="user",
                    parts=[
                        types.Part.from_text(text=f"{system_prompt}\n\n{user_prompt}"),
                    ],
                ),
            ]

            # Configure generation with thinking enabled
            generate_content_config = types.GenerateContentConfig(
                thinking_config=types.ThinkingConfig(
                    thinking_budget=-1,
                ),
            )

            # Generate the video description
            response = client.models.generate_content(
                model=gemini_model,
                contents=contents,
                config=generate_content_config,
            )

            # Process response
            if response.text is not None:
                description = response.text.strip()

                # Store successful result in cache
                cache.set(
                    media_identifier=media_identifier,
                    gemini_model=gemini_model,
                    description=description,
                    model_type="",  # Videos don't use model_type
                    options=cache_options
                )
            else:
                error_msg = "Error: Gemini returned empty response"
                if hasattr(response, 'prompt_feedback') and response.prompt_feedback:
                    error_msg += f" (Prompt feedback: {response.prompt_feedback})"
                if hasattr(response, 'candidates') and response.candidates:
                    error_msg += f" (Candidates available: {len(response.candidates)})"
                # Raise exception to stop workflow execution
                raise RuntimeError(error_msg)

            # Format outputs for video processing
            gemini_status = f"""🤖 Gemini Analysis Status: ✅ Complete
• Model: {gemini_model}
• API Key: {'*' * (len(gemini_api_key) - 4) + gemini_api_key[-4:] if len(gemini_api_key) >= 4 else '****'}
• Input: Video"""

            final_string = f"{prefix_text}{description}" if prefix_text else description

            return (description, updated_media_info, gemini_status, trimmed_video_output_path, final_string)

        except Exception as e:
            # Provide more specific error messages for common issues
            error_msg = str(e)
            if "500 INTERNAL" in error_msg:
                error_msg += "\n\nThis is a Gemini API server error. Try:\n- Using a shorter video (reduce max_duration)\n- Waiting a few minutes and trying again\n- Using a different video source"
            elif "413" in error_msg or "too large" in error_msg.lower():
                error_msg += "\n\nVideo file is too large. Try reducing max_duration to create a smaller video."
            elif "unsupported" in error_msg.lower():
                error_msg += "\n\nVideo format may not be supported. Try with a different video."
            
            # Re-raise the exception to stop workflow execution
            raise Exception(f"Video analysis failed: {error_msg}")

    @classmethod
    def INPUT_TYPES(s):
        """
        Return a dictionary which contains config for all input fields.
        Supports both image and video inputs with upload or random selection from path.
        """
        return {
            "required": {
                "media_source": (["Upload Media", "Randomize Media from Path", "Reddit Post"], {
                    "default": "Upload Media",
                    "tooltip": "Choose whether to upload media, randomize from a directory path, or download from a Reddit post"
                }),
                "media_type": (["image", "video"], {
                    "default": "image",
                    "tooltip": "Select the type of media to analyze"
                }),
                "seed": ("INT", {
                    "default": 0,
                    "min": 0,
                    "max": 0xFFFFFFFFFFFFFFFF,
                    "tooltip": "Seed for randomization when using 'Randomize Media from Path'. Use different seeds to force re-execution."
                }),
            },
            "optional": {
                "gemini_options": ("GEMINI_OPTIONS", {
                    "tooltip": "Configuration options from Gemini Util - Options node"
                }),
                "media_path": ("STRING", {
                    "multiline": False,
                    "default": "",
                    "tooltip": "Directory path to randomly select media from, including all subdirectories (used when media_source is Randomize Media from Path)"
                }),
                "uploaded_image_file": ("STRING", {
                    "default": "",
                    "tooltip": "Path to uploaded image file (managed by upload widget)"
                }),
                "uploaded_video_file": ("STRING", {
                    "default": "",
                    "tooltip": "Path to uploaded video file (managed by upload widget)"
                }),
                "frame_rate": ("FLOAT", {
                    "default": 30,
                    "min": 1.0,
                    "max": 60.0,
                    "step": 0.1,
                    "tooltip": "Frame rate for the temporary video file (used when processing VIDEO input)"
                }),
                "max_duration": ("FLOAT", {
                    "default": 5.0,
                    "min": 0.0,
                    "max": 300.0,
                    "step": 0.1,
                    "tooltip": "Maximum duration in seconds (0 = use full video, only applies to videos)"
                }),
                "reddit_url": ("STRING", {
                    "multiline": False,
                    "default": "",
                    "tooltip": "Reddit post URL (used when media_source is Reddit Post)"
                }),
            }
        }

    RETURN_TYPES = ("STRING", "STRING", "STRING", "STRING", "STRING")
    RETURN_NAMES = ("description", "media_info", "gemini_status", "processed_media_path", "final_string")
    FUNCTION = "describe_media"
    CATEGORY = "Swiss Army Knife 🔪"

    def describe_media(self, media_source, media_type, seed, gemini_options=None, media_path="", uploaded_image_file="", uploaded_video_file="", frame_rate=24.0, max_duration=0.0, reddit_url=""):
        """
        Process media (image or video) and analyze with Gemini

        Args:
            media_source: Source of media ("Upload Media", "Randomize Media from Path", or "Reddit Post")
            media_type: Type of media ("image" or "video")
            seed: Seed for randomization when using 'Randomize Media from Path'. Use different seeds to force re-execution.
            gemini_options: Configuration options from Gemini Util - Options node (optional)
            media_path: Directory path to randomly select media from, including subdirectories (optional)
            uploaded_image_file: Path to uploaded image file (optional)
            uploaded_video_file: Path to uploaded video file (optional)
            frame_rate: Frame rate for temporary video (legacy parameter, not used)
            max_duration: Maximum duration in seconds (0 = use full video, only applies to videos)
            reddit_url: Reddit post URL (used when media_source is Reddit post)
        """
        # Initialize variables that might be needed in exception handler
        selected_media_path = None
        media_info_text = ""

        # Handle missing gemini_options with defaults
        if gemini_options is None:
            gemini_options = {
                "gemini_api_key": "YOUR_GEMINI_API_KEY_HERE",
                "gemini_model": "models/gemini-2.5-flash",
                "model_type": "Text2Image",
                "describe_clothing": False,
                "change_clothing_color": False,
                "describe_hair_style": True,
                "describe_bokeh": True,
                "describe_subject": True,
                "replace_action_with_twerking": False,
                "prefix_text": ""
            }

        # Extract values from options
        gemini_api_key = gemini_options["gemini_api_key"]
        gemini_model = gemini_options["gemini_model"]
        model_type = gemini_options["model_type"]
        describe_clothing = gemini_options["describe_clothing"]
        change_clothing_color = gemini_options.get("change_clothing_color", False)
        describe_hair_style = gemini_options["describe_hair_style"]
        describe_bokeh = gemini_options["describe_bokeh"]
        describe_subject = gemini_options["describe_subject"]
        replace_action_with_twerking = gemini_options.get("replace_action_with_twerking", False)
        prefix_text = gemini_options["prefix_text"]

        try:
            # Import required modules
            import os
            import random
            import glob

            # First, determine what media we're processing

            if media_source == "Randomize Media from Path":
                if not media_path or not media_path.strip():
                    raise ValueError("Media path is required when using 'Randomize Media from Path'")

                # Validate path exists
                if not os.path.exists(media_path):
                    current_dir = os.getcwd()
                    parent_dir = os.path.dirname(media_path) if media_path else "N/A"
                    parent_exists = os.path.exists(parent_dir) if parent_dir else False

                    debug_info = f"""
Path Debug Info:
• Requested path: {media_path}
• Current working dir: {current_dir}
• Parent directory: {parent_dir}
• Parent exists: {parent_exists}
• Is absolute path: {os.path.isabs(media_path) if media_path else False}"""

                    raise ValueError(f"Media path does not exist: {media_path}{debug_info}")

                # Define supported file extensions
                if media_type == "image":
                    extensions = ["*.jpg", "*.jpeg", "*.png", "*.bmp", "*.gif", "*.tiff", "*.webp"]
                else:  # video
                    extensions = ["*.mp4", "*.avi", "*.mov", "*.mkv", "*.wmv", "*.flv", "*.webm"]

                # Find all matching files (including subdirectories)
                all_files = []
                for ext in extensions:
                    # Search in root directory
                    all_files.extend(glob.glob(os.path.join(media_path, ext)))
                    all_files.extend(glob.glob(os.path.join(media_path, ext.upper())))
                    # Search in subdirectories recursively
                    all_files.extend(glob.glob(os.path.join(media_path, "**", ext), recursive=True))
                    all_files.extend(glob.glob(os.path.join(media_path, "**", ext.upper()), recursive=True))

                if not all_files:
                    try:
                        dir_contents = os.listdir(media_path)
                        total_files = len(dir_contents)
                        sample_files = dir_contents[:5]  # Show first 5 files

                        debug_info = f"""
Directory scan results:
• Path: {media_path}
• Total items in directory: {total_files}
• Sample files: {sample_files}
• Looking for {media_type} files with extensions: {extensions}
• Search includes subdirectories recursively"""

                        raise ValueError(f"No {media_type} files found in path: {media_path}{debug_info}")
                    except PermissionError:
                        raise ValueError(f"Permission denied accessing path: {media_path}")
                    except Exception as scan_error:
                        raise ValueError(f"Error scanning path {media_path}: {str(scan_error)}")

                # Randomly select a file using the seed for reproducible selection
                # When seed changes, a different file may be selected, forcing re-execution
                random.seed(seed)
                selected_media_path = random.choice(all_files)

                # Reset random state to avoid affecting other operations
                random.seed(None)

                if media_type == "image":
                    # For random image, we'll read it as PIL and convert to bytes
                    media_info_text = f"📷 Image Processing Info (Random Selection):\n• File: {os.path.basename(selected_media_path)}\n• Source: Random from {media_path} (including subdirectories)\n• Full path: {selected_media_path}"
                else:
                    # For random video, set up for video processing
                    media_info_text = f"📹 Video Processing Info (Random Selection):\n• File: {os.path.basename(selected_media_path)}\n• Source: Random from {media_path} (including subdirectories)\n• Full path: {selected_media_path}"
            elif media_source == "Reddit Post":
                # Reddit Post mode
                if not reddit_url or not reddit_url.strip():
                    raise ValueError("Reddit URL is required when media_source is 'Reddit Post'")
                
                # Download media from Reddit post
                downloaded_path, detected_media_type, reddit_media_info = self._download_reddit_media(reddit_url)
                selected_media_path = downloaded_path
                
                # Override media_type if detected type is different (but warn user)
                if detected_media_type != media_type:
                    print(f"Warning: Media type mismatch. Expected '{media_type}' but detected '{detected_media_type}' from Reddit post. Using detected type.")
                    media_type = detected_media_type
                
                # Create media info text
                file_size_mb = reddit_media_info.get('file_size', 0) / 1024 / 1024
                emoji = "📷" if media_type == "image" else "📹"
                media_info_text = f"{emoji} {media_type.title()} Processing Info (Reddit Post):\n• Title: {reddit_media_info.get('title', 'Unknown')}\n• Source: {reddit_url}\n• File Size: {file_size_mb:.2f} MB\n• Content Type: {reddit_media_info.get('content_type', 'Unknown')}"
                
                # For Reddit videos, automatically limit duration if file is large and no duration limit is set
                if media_type == "video" and file_size_mb > 30 and max_duration <= 0:
                    max_duration = 10.0  # Limit to 10 seconds for large Reddit videos
                    print(f"Large Reddit video detected ({file_size_mb:.1f} MB). Auto-limiting to {max_duration}s to prevent API errors.")
            else:
                # Upload Media mode
                if media_type == "image":
                    if not uploaded_image_file:
                        raise ValueError("Image file upload is required when media_source is 'Upload Media' and media_type is 'image'")
                    # Use uploaded image file
                    try:
                        import folder_paths
                        input_dir = folder_paths.get_input_directory()
                    except ImportError:
                        input_dir = os.path.join(os.path.dirname(os.path.dirname(__file__)), "input")
                    selected_media_path = os.path.join(input_dir, uploaded_image_file)
                    media_info_text = f"📷 Image Processing Info (Uploaded File):\n• File: {uploaded_image_file}"
                else:  # video
                    if not uploaded_video_file:
                        raise ValueError("Video upload is required when media_source is 'Upload Media' and media_type is 'video'")
                    try:
                        import folder_paths
                        input_dir = folder_paths.get_input_directory()
                    except ImportError:
                        input_dir = os.path.join(os.path.dirname(os.path.dirname(__file__)), "input")
                    selected_media_path = os.path.join(input_dir, uploaded_video_file)
                    media_info_text = f"📹 Video Processing Info (Uploaded File):\n• File: {uploaded_video_file}"

            # Now process the media based on type
            if media_type == "image":
                # Process as image - delegate to image logic
                return self._process_image(
                    gemini_api_key, gemini_model, model_type, describe_clothing, change_clothing_color, describe_hair_style, describe_bokeh, describe_subject, prefix_text,
                    None, selected_media_path, media_info_text
                )
            else:
                # Process as video - delegate to video logic  
                return self._process_video(
                    gemini_api_key, gemini_model, describe_clothing, change_clothing_color, describe_hair_style, describe_bokeh, describe_subject, replace_action_with_twerking, prefix_text,
                    selected_media_path, frame_rate, max_duration, media_info_text
                )

        except Exception as e:
            # Re-raise the exception to stop workflow execution
            raise Exception(f"Media analysis failed: {str(e)}")


class FilenameGenerator:
    """
    A ComfyUI custom node that generates structured filenames based on workflow parameters.
    Creates filenames with optional date subdirectory and all parameter values included.
    """

    def __init__(self):
        pass

    @classmethod
    def INPUT_TYPES(s):
        """
        Return a dictionary which contains config for all input fields.
        """
        return {
            "required": {
                "scheduler": ("STRING", {
                    "forceInput": True,
                    "tooltip": "Scheduler input from WanVideo Scheduler Selector or other scheduler nodes"
                }),
                "shift": ("FLOAT", {
                    "default": 12.0,
                    "min": 0.0,
                    "max": 100.0,
                    "step": 0.01,
                    "tooltip": "Shift value"
                }),
                "total_steps": ("INT", {
                    "default": 40,
                    "min": 1,
                    "max": 10000,
                    "tooltip": "Total number of steps"
                }),
                "shift_step": ("INT", {
                    "default": 25,
                    "min": 1,
                    "max": 10000,
                    "tooltip": "Shift step value"
                }),
                "high_cfg": ("FLOAT", {
                    "default": 3.0,
                    "min": 0.0,
                    "max": 30.0,
                    "step": 0.01,
                    "tooltip": "High CFG value"
                }),
                "low_cfg": ("FLOAT", {
                    "default": 4.0,
                    "min": 0.0,
                    "max": 30.0,
                    "step": 0.01,
                    "tooltip": "Low CFG value"
                }),
                "base_filename": ("STRING", {
                    "default": "base",
                    "tooltip": "Base filename (without extension)"
                }),
                "subdirectory_prefix": ("STRING", {
                    "default": "",
                    "tooltip": "Optional subdirectory prefix (e.g., 'project_name'). Will be added before date subdirectory."
                }),
                "add_date_subdirectory": ("BOOLEAN", {
                    "default": True,
                    "tooltip": "Add date subdirectory (YYYY-MM-DD format)"
                }),
            }
        }

    RETURN_TYPES = ("STRING",)
    RETURN_NAMES = ("filename",)
    FUNCTION = "generate_filename"
    CATEGORY = "Swiss Army Knife 🔪"

    def generate_filename(self, scheduler, shift, total_steps, shift_step, high_cfg, low_cfg, base_filename, subdirectory_prefix, add_date_subdirectory):
        """
        Generate a structured filename based on the provided parameters.        
        Args:
            scheduler: Scheduler string from scheduler node
            shift: Shift value
            total_steps: Total number of steps
            shift_step: Shift step value
            high_cfg: High CFG value
            low_cfg: Low CFG value
            base_filename: Base filename
            subdirectory_prefix: Optional subdirectory prefix
            add_date_subdirectory: Whether to add date subdirectory
        Returns:
            Generated filename string
        """
        try:
            # Format float values to replace decimal points with underscores
            shift_str = f"{shift:.2f}".replace(".", "_")
            high_cfg_str = f"{high_cfg:.2f}".replace(".", "_")
            low_cfg_str = f"{low_cfg:.2f}".replace(".", "_")

            # Clean scheduler string to ensure it's filename-safe
            scheduler_clean = str(scheduler).strip().replace(" ", "_").lower()

            # Clean base filename to ensure it's filename-safe
            base_clean = base_filename.strip().replace(" ", "_")

            # Generate the filename components
            filename_parts = [
                base_clean,
                "scheduler", scheduler_clean,
                "shift", shift_str,
                "total_steps", str(total_steps),
                "shift_step", str(shift_step),
                "highCFG", high_cfg_str,
                "lowCFG", low_cfg_str
            ]

            # Join all parts with underscores
            filename = "_".join(filename_parts)

            # Build directory structure with optional subdirectory prefix and date
            directory_parts = []

            # Add subdirectory prefix if provided
            if subdirectory_prefix and subdirectory_prefix.strip():
                prefix_clean = subdirectory_prefix.strip().replace(" ", "_")
                directory_parts.append(prefix_clean)

            # Add date subdirectory if requested
            if add_date_subdirectory:
                current_date = datetime.now().strftime("%Y-%m-%d")
                directory_parts.append(current_date)

            # Combine directory parts with filename
            if directory_parts:
                full_path = "/".join(directory_parts) + "/" + filename
            else:
                full_path = filename

            return (full_path,)

        except Exception as e:
            raise Exception(f"Filename generation failed: {str(e)}")


class LoRAInfoExtractor:
    """Enriched LoRA metadata extraction with persistent hashing and CivitAI lookup."""

    PATH_ATTRIBUTES = ("path", "file", "file_path", "filepath", "filename", "model_path", "lora_path")
    NAME_ATTRIBUTES = ("civitai_name", "display_name", "name", "model_name", "title", "filename")
    STACK_KEYS = ("stack", "loras", "children", "items", "chain")

    def __init__(self):
        self.civitai_service = CivitAIService()
        self.hash_cache = get_lora_hash_cache()

    @classmethod
    def INPUT_TYPES(cls):
        return {
            "required": {
                "lora": ("WANVIDLORA", {
                    "tooltip": "LoRA stack from WanVideo Lora Select or compatible nodes"
                }),
            },
            "optional": {
                "civitai_api_key": ("STRING", {
                    "multiline": False,
                    "default": os.environ.get("CIVITAI_API_KEY") or os.environ.get("CIVIT_API_KEY", "YOUR_CIVITAI_API_KEY_HERE"),
                    "tooltip": "Override CivitAI API key (falls back to CIVITAI_API_KEY/CIVIT_API_KEY env vars)"
                }),
                "fallback_name": ("STRING", {
                    "default": "",
                    "tooltip": "Used when no LoRA metadata can be determined"
                }),
                "use_civitai_api": ("BOOLEAN", {
                    "default": True,
                    "tooltip": "Disable to skip remote lookups and rely on local metadata only"
                }),
                "wan_model_type": (["high", "low", "none"], {
                    "default": "high",
                    "tooltip": "Specify whether this LoRA is used with Wan 2.2 High Noise, Low Noise model, or none/other"
                }),
            }
        }

    RETURN_TYPES = ("STRING", "STRING", "WANVIDLORA")
    RETURN_NAMES = ("lora_json", "lora_info", "lora_passthrough")
    FUNCTION = "extract_lora_info"
    CATEGORY = "Swiss Army Knife 🔪"

    def extract_lora_info(self, lora: Any, civitai_api_key: str = "", fallback_name: str = "", use_civitai_api: bool = True, wan_model_type: str = "high"):
        """Extract LoRA stack metadata and return JSON plus human readable summary."""

        debug_repr = repr(lora)
        print("[DEBUG] LoRAInfoExtractor.extract_lora_info called")
        print(f"  - use_civitai_api: {use_civitai_api}")
        print(f"  - civitai_api_key provided: {bool(civitai_api_key and civitai_api_key != 'YOUR_CIVITAI_API_KEY_HERE')}")
        print(f"  - fallback_name: '{fallback_name}'")
        print(f"  - wan_model_type: '{wan_model_type}'")
        print(f"  - lora type: {type(lora)}")
        print(f"  - lora repr: {debug_repr[:300]}{'...' if len(debug_repr) > 300 else ''}")

        try:
            civitai_service = None
            if use_civitai_api:
                effective_api_key = civitai_api_key if civitai_api_key and civitai_api_key != "YOUR_CIVITAI_API_KEY_HERE" else None
                civitai_service = CivitAIService(api_key=effective_api_key)

            entries = self._discover_lora_entries(lora)
            if not entries:
                synthetic = self._coerce_single_lora(lora)
                if synthetic:
                    print("[DEBUG] No stack entries found, using synthetic single LoRA entry")
                    entries = [synthetic]
            print(f"[DEBUG] Discovered {len(entries)} LoRA entries in stack")

            processed_entries = []
            info_lines: List[str] = []
            missing_files = 0
            civitai_matches = 0
            cache_hits = 0
            tags_accumulator = set()

            for index, entry in enumerate(entries):
                metadata = self._process_entry(
                    entry,
                    index,
                    civitai_service,
                    use_civitai_api,
                )

                processed_entries.append(metadata)

                if not metadata["file"]["exists"]:
                    missing_files += 1

                if metadata["civitai"]:
                    civitai_matches += 1
                    if metadata["civitai"].get("cache_hit"):
                        cache_hits += 1
                    # Extract tags from the filtered civitai data or fall back to empty list
                    civitai_tags = metadata["civitai"].get("tags", [])
                    if civitai_tags:
                        tags_accumulator.update(civitai_tags)

                info_lines.append(self._format_info_line(metadata))

            summary = self._build_summary(
                count=len(processed_entries),
                missing_files=missing_files,
                civitai_matches=civitai_matches,
                cache_hits=cache_hits,
                tags=sorted(tag for tag in tags_accumulator if tag)
            )

            if processed_entries:
                combined_display = " + ".join(entry["display_name"] for entry in processed_entries)
                summary_line = self._format_summary_line(summary)
                info_block = "\n".join([summary_line] + info_lines)
                payload = {
                    "loras": processed_entries,
                    "summary": summary,
                    "combined_display": combined_display,
                    "wan_model_type": wan_model_type,
                }
                return (json.dumps(payload, indent=2), info_block, lora)

            # No entries found, return fallback response
            fallback_label = fallback_name.strip() or "No LoRAs Detected"
            empty_payload = {
                "loras": [],
                "summary": summary,
                "combined_display": fallback_label,
                "wan_model_type": wan_model_type,
                "error": "LoRA stack did not contain any LoRA dictionaries",
            }
            return (json.dumps(empty_payload, indent=2), f"Fallback: {fallback_label}", lora)

        except Exception as exc:  # pylint: disable=broad-except
            print(f"[DEBUG] Error in extract_lora_info: {exc}")
            fallback_label = fallback_name.strip() or "Error Extracting LoRA"
            error_payload = {
                "loras": [],
                "summary": {"count": 0},
                "combined_display": fallback_label,
                "wan_model_type": wan_model_type,
                "error": str(exc),
            }
            return (json.dumps(error_payload, indent=2), f"Error: {exc}", lora)

    def _discover_lora_entries(self, data: Any) -> List[Dict[str, Any]]:
        """Recursively walk WanVideo LoRA stack and collect unique LoRA dicts."""

        results: List[Dict[str, Any]] = []
        visited_ids = set()

        def visit(node: Any):
            if isinstance(node, (list, tuple, set)):
                for item in node:
                    visit(item)
                return

            if not isinstance(node, dict):
                return

            node_id = id(node)
            if node_id in visited_ids:
                return
            visited_ids.add(node_id)

            if self._looks_like_lora(node):
                results.append(node)

            for key in self.STACK_KEYS:
                if key in node and isinstance(node[key], (list, tuple)):
                    for child in node[key]:
                        visit(child)

            for value in node.values():
                if isinstance(value, (list, tuple, dict)):
                    visit(value)

        visit(data)

        deduped: List[Dict[str, Any]] = []
        seen_keys = set()
        for entry in results:
            path = self._extract_first(entry, self.PATH_ATTRIBUTES)
            name = self._extract_first(entry, self.NAME_ATTRIBUTES)
            key = (path or "", name or "")
            if key not in seen_keys:
                deduped.append(entry)
                seen_keys.add(key)

        return deduped

    def _coerce_single_lora(self, lora_input: Any) -> Optional[Dict[str, Any]]:
        if isinstance(lora_input, dict):
            return lora_input
        if isinstance(lora_input, str):
            return {"path": lora_input, "name": os.path.basename(lora_input)}
        if hasattr(lora_input, "__dict__"):
            return dict(lora_input.__dict__)
        if isinstance(lora_input, (list, tuple)) and lora_input:
            # Attempt to treat first element as meaningful metadata
            first = lora_input[0]
            if isinstance(first, dict):
                return first
            if isinstance(first, str):
                return {"path": first, "name": os.path.basename(first)}
        return None

    def _looks_like_lora(self, candidate: Dict[str, Any]) -> bool:
        if any(candidate.get(attr) for attr in self.PATH_ATTRIBUTES):
            return True
        if any(candidate.get(attr) for attr in self.NAME_ATTRIBUTES):
            return True
        if "strength" in candidate or "stack" in candidate:
            return True
        return False

    def _process_entry(self, entry: Dict[str, Any], index: int, civitai_service: Optional[CivitAIService], use_civitai_api: bool) -> Dict[str, Any]:
        file_path = self._extract_first(entry, self.PATH_ATTRIBUTES)
        if isinstance(file_path, str):
            file_path = file_path.strip()

        normalized_path = os.path.abspath(file_path) if file_path else None
        file_exists = bool(normalized_path and os.path.exists(normalized_path))

        strength = entry.get("strength")
        if isinstance(strength, str):
            try:
                strength = float(strength)
            except ValueError:
                strength = None

        raw_name = self._extract_first(entry, self.NAME_ATTRIBUTES)
        name_from_filename = self._clean_name(os.path.basename(file_path)) if file_path else None
        display_name = self._select_display_name(raw_name, name_from_filename)

        # Get all hash types
        file_hashes = self.hash_cache.get_hashes(normalized_path) if file_exists else None
        legacy_hash = file_hashes.get('sha256') if file_hashes else None  # For backward compatibility

        civitai_data = None
        if file_exists and use_civitai_api and civitai_service:
            civitai_data = civitai_service.get_model_info_by_hash(normalized_path)
            if civitai_data and civitai_data.get("civitai_name"):
                display_name = self._select_display_name(civitai_data.get("civitai_name"), display_name)

        file_info = {
            "exists": file_exists,
            "path": normalized_path or file_path,
        }

        # Filter raw entry to remove unwanted fields
        filtered_raw = {k: v for k, v in entry.items() if k not in ['path', 'blocks', 'layer_filter', 'low_mem_load', 'merge_loras']}

        return {
            "index": index,
            "display_name": display_name,
            "hash": legacy_hash,  # Keep for backward compatibility
            "hashes": file_hashes,  # All computed hash types
            "file": file_info,
            "strength": strength,
            "original": {
                "raw": filtered_raw,
            },
            "civitai": self._filter_civitai_data(civitai_data) if civitai_data else None,
        }

    def _build_summary(self, *, count: int, missing_files: int, civitai_matches: int, cache_hits: int, tags: List[str]) -> Dict[str, Any]:
        return {
            "count": count,
            "missing_files": missing_files,
            "civitai_matches": civitai_matches,
            "civitai_cache_hits": cache_hits,
            "local_only": max(count - civitai_matches, 0),
            "tags": tags[:25],
        }

    def _format_summary_line(self, summary: Dict[str, Any]) -> str:
        parts = [
            f"Summary: {summary['count']} LoRAs",
            f"CivitAI matches: {summary['civitai_matches']}",
        ]
        if summary["missing_files"]:
            parts.append(f"Missing: {summary['missing_files']}")
        if summary.get("civitai_cache_hits", 0) > 0:
            parts.append(f"Cache hits: {summary['civitai_cache_hits']}")
        return " • ".join(parts)

    def _format_info_line(self, metadata: Dict[str, Any]) -> str:
        segments: List[str] = []
        civitai = metadata.get("civitai") or {}

        if civitai:
            version = civitai.get("version_name")
            creator = civitai.get("creator", "Unknown")
            version_fragment = f" ({version})" if version and version != metadata["display_name"] else ""
            
            # Show which hash type was used for the match
            matched_hash_type = civitai.get("matched_hash_type", "unknown")
            segments.append(f"CivitAI{version_fragment} by {creator} [{matched_hash_type}]")
        else:
            segments.append("Local metadata")

        # Show primary hash for backward compatibility
        if metadata.get("hash"):
            segments.append(f"SHA256 {metadata['hash'][:10]}…")
        
        # Show count of available hash types
        hashes = metadata.get("hashes", {})
        if hashes:
            hash_count = sum(1 for v in hashes.values() if v is not None)
            segments.append(f"{hash_count} hash types")

        file_info = metadata["file"]
        if not file_info["exists"]:
            segments.append("missing file")

        joined_segments = " | ".join(segments)
        return f"• {metadata['display_name']} — {joined_segments}" if joined_segments else f"• {metadata['display_name']}"

    def _filter_civitai_data(self, civitai_data: Dict[str, Any]) -> Dict[str, Any]:
        """Filter CivitAI data to keep only essential fields."""
        if not civitai_data:
            return None
            
        # Keep only specified fields
        filtered = {}
        
        # Required fields from the original response
        keep_fields = ['civitai_name', 'version_name', 'civitai_url', 'model_id', 'version_id', 'fetched_at']
        for field in keep_fields:
            if field in civitai_data:
                filtered[field] = civitai_data[field]
        
        # Special handling for air - check if it exists in api_response
        api_response = civitai_data.get('api_response', {})
        if 'air' in api_response:
            filtered['air'] = api_response['air']
            
        # Include hash information
        if 'all_hashes' in civitai_data:
            filtered['hashes'] = civitai_data['all_hashes']
            
        # Include matched hash info and cache status
        if 'matched_hash_type' in civitai_data:
            filtered['matched_hash_type'] = civitai_data['matched_hash_type']
        if 'matched_hash_value' in civitai_data:
            filtered['matched_hash_value'] = civitai_data['matched_hash_value']
        if 'cache_hit' in civitai_data:
            filtered['cache_hit'] = civitai_data['cache_hit']
            
        return filtered

    def _extract_first(self, source: Dict[str, Any], keys: Tuple[str, ...]) -> Optional[str]:
        for key in keys:
            value = source.get(key)
            if isinstance(value, str) and value.strip():
                return value.strip()
        return None

    def _select_display_name(self, *names: Optional[str]) -> str:
        for name in names:
            cleaned = self._clean_name(name)
            if cleaned != "Unknown LoRA":
                return cleaned
        return "Unknown LoRA"

    def _human_readable_size(self, size_bytes: int) -> str:
        if size_bytes <= 0:
            return "0 B"
        units = ["B", "KB", "MB", "GB", "TB"]
        size = float(size_bytes)
        for unit in units:
            if size < 1024 or unit == units[-1]:
                return f"{size:.2f} {unit}"
            size /= 1024
        return f"{size_bytes} B"

    def _clean_name(self, name: Optional[str]) -> str:
        if not name:
            return "Unknown LoRA"
        cleaned = str(name).replace('.safetensors', '').replace('.ckpt', '').replace('.pt', '')
        cleaned = cleaned.replace('_', ' ').strip()
        cleaned = ' '.join(word.capitalize() for word in cleaned.split())
        return cleaned or "Unknown LoRA"


class VideoMetadataNode:
    """
    A ComfyUI custom node for adding metadata to video files.
    Takes a filename input (typically from VHS_VideoCombine) and adds custom metadata
    using FFmpeg. Supports common metadata fields like title, description, artist, and keywords.
    """

    def __init__(self):
        pass

    @classmethod
    def INPUT_TYPES(s):
        """
        Return a dictionary which contains config for all input fields.
        """
        return {
            "required": {
                "filenames": ("VHS_FILENAMES", {
                    "forceInput": True,
                    "tooltip": "Video filenames from VHS_VideoCombine (VHS_FILENAMES type)"
                }),
            },
            "optional": {
                "comment": ("STRING", {
                    "multiline": True,
                    "default": "",
                    "tooltip": "Additional comments metadata"
                }),
                "lora_json": ("STRING", {
                    "multiline": False,
                    "default": "",
                    "tooltip": "LoRA JSON data from LoRAInfoExtractor (contains structured LoRA metadata)"
                }),
                "overwrite_original": (["Yes", "No"], {
                    "default": "No",
                    "tooltip": "Whether to overwrite the original file or create a new one with '_metadata' suffix"
                }),
            }
        }

    RETURN_TYPES = ("VHS_FILENAMES",)
    RETURN_NAMES = ("Filenames",)
    FUNCTION = "add_metadata"
    CATEGORY = "Swiss Army Knife 🔪"

    def add_metadata(self, filenames, artist="", comment="", lora_json="", overwrite_original="No"):
        """
        Update metadata in a video file using FFmpeg, appending to existing metadata.
        
        Args:
            filenames: Input video filenames from VHS_VideoCombine (will process first file)
            artist: Artist/Creator name (appends to existing artist info)
            comment: Additional comments (appends to existing comments)
            lora_json: JSON string containing LoRA metadata from LoRAInfoExtractor
            overwrite_original: Whether to overwrite original file
            
        Returns:
            Output filenames (original or new file with updated metadata)
        """
        try:
            # Extract filename from filenames input (VHS_VideoCombine may output multiple files or special format)
            # Handle both single filename string and potential list/array formats
            if isinstance(filenames, list) and len(filenames) > 0:
                filename = filenames[0]  # Use first file if multiple
            elif isinstance(filenames, str):
                filename = filenames  # Direct string filename
            else:
                raise Exception(f"Invalid filenames input: {filenames}")
                
            # Validate input file exists
            if not os.path.exists(filename):
                raise Exception(f"Input video file not found: {filename}")

            # Read existing metadata first
            existing_metadata = self._get_existing_metadata(filename)

            # Determine output filename
            if overwrite_original == "Yes":
                output_filename = filename
                temp_filename = filename + ".tmp"
            else:
                # Create new filename with _metadata suffix
                name, ext = os.path.splitext(filename)
                output_filename = f"{name}_metadata{ext}"
                temp_filename = output_filename

            # Build FFmpeg command with metadata
            cmd = [
                'ffmpeg',
                '-i', filename,
                '-c', 'copy',  # Copy streams without re-encoding
                '-y'  # Overwrite output file if it exists
            ]

            # Add basic metadata options if provided (append to existing)
            if artist.strip():
                existing_artist = existing_metadata.get('artist', '')
                combined_artist = self._combine_metadata_field(existing_artist, artist.strip())
                cmd.extend(['-metadata', f'artist={combined_artist}'])

            if comment.strip():
                existing_comment = existing_metadata.get('comment', '')
                combined_comment = self._combine_metadata_field(existing_comment, comment.strip())
                cmd.extend(['-metadata', f'comment={combined_comment}'])

            # Process LoRA JSON metadata (append to existing)
            if lora_json.strip():
                try:
                    import json
                    lora_data = json.loads(lora_json)
                    
                    # Extract title from combined_display for video title (append to existing)
                    if 'combined_display' in lora_data and lora_data['combined_display']:
                        existing_title = existing_metadata.get('title', '')
                        combined_title = self._combine_metadata_field(existing_title, lora_data['combined_display'])
                        cmd.extend(['-metadata', f'title={combined_title}'])
                    
                    # Create description from LoRA info (append to existing)
                    if 'loras' in lora_data and lora_data['loras']:
                        descriptions = []
                        keywords = []
                        
                        for lora in lora_data['loras']:
                            if 'info' in lora and lora['info']:
                                descriptions.append(lora['info'])
                            if 'name' in lora and lora['name']:
                                keywords.append(lora['name'])
                        
                        if descriptions:
                            description_text = '\n'.join([f'• {desc}' for desc in descriptions])
                            lora_description = f'LoRA Information:\n{description_text}'
                            existing_description = existing_metadata.get('description', '')
                            combined_description = self._combine_metadata_field(existing_description, lora_description)
                            cmd.extend(['-metadata', f'description={combined_description}'])
                        
                        if keywords:
                            lora_keywords = ', '.join(keywords)
                            existing_keywords = existing_metadata.get('keywords', '')
                            # For keywords, use comma separation
                            if existing_keywords.strip():
                                combined_keywords = f'{existing_keywords.strip()}, LoRA: {lora_keywords}'
                            else:
                                combined_keywords = f'LoRA: {lora_keywords}'
                            cmd.extend(['-metadata', f'keywords={combined_keywords}'])
                    
                    # Add raw LoRA JSON as custom metadata for advanced use
                    cmd.extend(['-metadata', f'lora_json={lora_json.strip()}'])
                    
                except json.JSONDecodeError:
                    # If JSON parsing fails, treat as simple string
                    cmd.extend(['-metadata', f'lora={lora_json.strip()}'])
                except Exception as e:
                    print(f"Warning: Could not process LoRA JSON: {e}")
                    cmd.extend(['-metadata', f'lora={lora_json.strip()}'])

            # Add output filename
            cmd.append(temp_filename)

            # Execute FFmpeg command
            subprocess.run(cmd, capture_output=True, text=True, check=True)

            # If we're overwriting the original, move temp file to original location
            if overwrite_original == "Yes":
                os.replace(temp_filename, output_filename)

            print(f"Successfully updated metadata in video: {output_filename}")
            return (output_filename,)

        except subprocess.CalledProcessError as e:
            raise Exception(f"FFmpeg metadata operation failed: {e.stderr}")
        except Exception as e:
            raise Exception(f"Video metadata operation failed: {str(e)}")
    
    def _get_existing_metadata(self, filename):
        """
        Read existing metadata from video file using ffprobe.
        
        Args:
            filename: Path to video file
            
        Returns:
            Dictionary of existing metadata fields
        """
        try:
            cmd = [
                'ffprobe',
                '-v', 'quiet',
                '-print_format', 'json',
                '-show_format',
                filename
            ]
            
            result = subprocess.run(cmd, capture_output=True, text=True, check=True)
            metadata_info = json.loads(result.stdout)
            
            # Extract metadata tags from format section
            if 'format' in metadata_info and 'tags' in metadata_info['format']:
                return metadata_info['format']['tags']
            else:
                return {}
                
        except (subprocess.CalledProcessError, json.JSONDecodeError, KeyError):
            # If we can't read metadata, return empty dict (metadata will be created fresh)
            return {}
    
    def _combine_metadata_field(self, existing, new):
        """
        Combine existing metadata field with new content.
        
        Args:
            existing: Existing metadata content (string)
            new: New metadata content to append (string)
            
        Returns:
            Combined metadata string
        """
        existing = existing.strip() if existing else ''
        new = new.strip() if new else ''
        
        if not existing:
            return new
        elif not new:
            return existing
        else:
            # Separate with double newline for readability
            return f'{existing}\n\n{new}'


# A dictionary that contains all nodes you want to export with their names
# NOTE: names should be globally unique
NODE_CLASS_MAPPINGS = {
    "GeminiUtilMediaDescribe": GeminiMediaDescribe,
    "GeminiUtilOptions": GeminiUtilOptions,
    "FilenameGenerator": FilenameGenerator,
    "VideoMetadataNode": VideoMetadataNode,
    "LoRAInfoExtractor": LoRAInfoExtractor
}

# A dictionary that contains the friendly/humanly readable titles for the nodes
NODE_DISPLAY_NAME_MAPPINGS = {
    "GeminiUtilMediaDescribe": "Gemini Util - Media Describe",
    "GeminiUtilOptions": "Gemini Util - Options",
    "FilenameGenerator": "Filename Generator",
    "VideoMetadataNode": "Update Video Metadata",
    "LoRAInfoExtractor": "LoRA Info Extractor"
}<|MERGE_RESOLUTION|>--- conflicted
+++ resolved
@@ -352,15 +352,7 @@
                     if post_data.get('media') and post_data['media'].get('reddit_video'):
                         media_url = post_data['media']['reddit_video'].get('fallback_url')
                         media_type = 'video'
-<<<<<<< HEAD
-                elif 'redgifs.com' in url:
-                    # RedGifs requires special handling to extract video URL
-                    media_url, media_type = self._extract_redgifs_video_url(url)
-                elif 'gfycat.com' in url:
-                    # Gfycat - use the direct URL (legacy support)
-                    media_url = url
-                    media_type = 'video'
-=======
+
                 elif 'redgifs.com' in url or 'gfycat.com' in url:
                     # External video hosting - extract the actual video URL
                     media_url, media_type = self._extract_redgifs_url(url)
@@ -369,7 +361,6 @@
                         print(f"Warning: Could not extract direct video URL from {url}, trying original URL as fallback")
                         media_url = url
                         media_type = 'video'
->>>>>>> 480eb7fd
                     
             # Check for gallery or media_metadata
             if not media_url and post_data.get('media_metadata'):
