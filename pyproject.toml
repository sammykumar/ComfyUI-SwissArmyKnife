--- conflicted
+++ resolved
@@ -4,11 +4,7 @@
 
 [project]
 name = "ComfyUI-SwissArmyKnife"
-<<<<<<< HEAD
-version = "1.3.6"
-=======
-version = "1.4.2"
->>>>>>> 480eb7fd
+version = "2.0.0"
 description = "A collection of custom nodes for ComfyUI"
 authors = [
   {name = "Sam Kumar", email = "sam@skproductions.llc"}
